--- conflicted
+++ resolved
@@ -34,16 +34,12 @@
 		},
 
 		ResourcesMap: map[string]*schema.Resource{
-<<<<<<< HEAD
-			"consul_keys":       resourceConsulKeys(),
-			"consul_key_prefix": resourceConsulKeyPrefix(),
-=======
 			"consul_agent_service": resourceConsulAgentService(),
 			"consul_catalog_entry": resourceConsulCatalogEntry(),
 			"consul_keys":          resourceConsulKeys(),
+			"consul_key_prefix":    resourceConsulKeyPrefix(),
 			"consul_node":          resourceConsulNode(),
 			"consul_service":       resourceConsulService(),
->>>>>>> 4fe7db94
 		},
 
 		ConfigureFunc: providerConfigure,
