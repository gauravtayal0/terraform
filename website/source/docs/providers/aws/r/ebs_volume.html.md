---
layout: "aws"
page_title: "AWS: aws_ebs_volume"
sidebar_current: "docs-aws-resource-ebs-volume"
description: |-
  Provides an elastic block storage resource.
---

# aws\_ebs\_volume

Manages a single EBS volume.

## Example Usage

```
resource "aws_ebs_volume" "example" {
    availability_zone = "us-west-2a"
    size = 40
    tags {
        Name = "HelloWorld"
    }
}
```

~> **NOTE**: One of `size` or `snapshot_id` is required when specifying an EBS volume 

## Argument Reference

The following arguments are supported:

* `availability_zone` - (Required) The AZ where the EBS volume will exist.
* `encrypted` - (Optional) If true, the disk will be encrypted.
* `iops` - (Optional) The amount of IOPS to provision for the disk.
* `size` - (Optional) The size of the drive in GB.
* `snapshot_id` (Optional) A snapshot to base the EBS volume off of.
* `type` - (Optional) The type of EBS volume. Can be "standard", "gp2", "io1", or "st1" (Default: "standard").
<<<<<<< HEAD
* `kms_key_id` - (Optional) The KMS key ID for the volume.
=======
* `kms_key_id` - (Optional) The ARN for the KMS encryption key. When specifying `kms_key_id`, `encrypted` needs to be set to true
>>>>>>> e822a791
* `tags` - (Optional) A mapping of tags to assign to the resource.

## Attributes Reference

The following attributes are exported:

* `id` - The volume ID (e.g. vol-59fcb34e).


## Import

EBS Volumes can be imported using the `id`, e.g. 

```
$ terraform import aws_ebs_volume.data vol-049df61146c4d7901
```<|MERGE_RESOLUTION|>--- conflicted
+++ resolved
@@ -34,11 +34,7 @@
 * `size` - (Optional) The size of the drive in GB.
 * `snapshot_id` (Optional) A snapshot to base the EBS volume off of.
 * `type` - (Optional) The type of EBS volume. Can be "standard", "gp2", "io1", or "st1" (Default: "standard").
-<<<<<<< HEAD
-* `kms_key_id` - (Optional) The KMS key ID for the volume.
-=======
 * `kms_key_id` - (Optional) The ARN for the KMS encryption key. When specifying `kms_key_id`, `encrypted` needs to be set to true
->>>>>>> e822a791
 * `tags` - (Optional) A mapping of tags to assign to the resource.
 
 ## Attributes Reference
